--- conflicted
+++ resolved
@@ -269,17 +269,10 @@
 
     return c1 and c2 and c3 and c4
 
-<<<<<<< HEAD
-def formulate_optimal_generation(
-        solver: pywraplp.Solver, generator_active, dispatchable, generator_cost, generator_names, Sbase,
-        logger, inf, ngen, Cgen, Pgen, Pmax, Pmin, a1, a2, t=0, dispatch_all_areas=False
-):
-=======
 
 def formulate_optimal_generation(solver: pywraplp.Solver, generator_active, dispatchable, generator_cost,
                                  generator_names, Sbase, inf, ngen, Cgen, Pgen, Pmax, Pmin, a1, a2,
                                  logger: Logger, dispatch_all_areas=False):
->>>>>>> b5acb985
     """
     Formulate the Generation in an optimal fashion. This means that the generator increments
     attend to the generation cost and not to a proportional dispatch rule
@@ -453,14 +446,9 @@
         logger.add_divergence('Area equality not met', 'grid', sum_a1, sum_a2)
 
 
-<<<<<<< HEAD
-def formulate_proportional_generation(solver: pywraplp.Solver, generator_active, generator_dispatchable, generator_cost, generator_names,
-                                      Sbase, logger, inf, ngen, Cgen, Pgen, Pmax, Pmin, a1, a2, t=0):
-=======
 def formulate_proportional_generation(solver: pywraplp.Solver, generator_active, generator_dispatchable,
                                       generator_cost, generator_names, inf, ngen, Cgen, Pgen, Pmax,
                                       Pmin, a1, a2, logger: Logger):
->>>>>>> b5acb985
     """
     Formulate the generation increments in a proportional fashion
     :param solver: Solver instance to which add the equations
@@ -845,26 +833,6 @@
 
             # determine the monitoring logic
             if monitor_only_sensitive_branches:
-<<<<<<< HEAD
-                monitor[m] =  monitor_loading[m] and alpha_abs[m] > branch_sensitivity_threshold
-            else:
-                monitor[m] = monitor_loading[m]
-
-
-            if monitor[m]:
-
-                # declare the flow variable with rate limits
-                flow_f[m] = solver.NumVar(-rates[m], rates[m], 'pftk_{0}_{1}'.format(m, branch_names[m]))
-
-                # rating restriction in the sense from-to: eq.17
-                # overload1[m] = solver.NumVar(0, inf, 'overload1_{0}_{1}'.format(m, branch_names[m]))
-                # solver.Add(flow_f[m] <= (rates[m] + overload1[m]), "ft_rating_{0}_{1}".format(m, branch_names[m]))
-                #
-                # rating restriction in the sense to-from: eq.18
-                # overload2[m] = solver.NumVar(0, inf, 'overload2_{0}_{1}'.format(m, branch_names[m]))
-                # solver.Add((-rates[m] - overload2[m]) <= flow_f[m], "tf_rating_{0}_{1}".format(m, branch_names[m]))
-
-=======
                 monitor[m] = monitor_loading[m] and alpha_abs[m] > branch_sensitivity_threshold
             else:
                 monitor[m] = monitor_loading[m]
@@ -872,15 +840,10 @@
             if monitor[m]:
                 # declare the flow variable with rate limits
                 flow_f[m] = solver.NumVar(-rates[m], rates[m], 'pftk_{0}_{1}'.format(m, branch_names[m]))
->>>>>>> b5acb985
             else:
                 # declare the flow variable with ample limits
                 flow_f[m] = solver.NumVar(-inf, inf, 'pftk_{0}_{1}'.format(m, branch_names[m]))
 
-<<<<<<< HEAD
-
-=======
->>>>>>> b5acb985
             # compute the flow
             _f = F[m]
             _t = T[m]
@@ -895,22 +858,6 @@
                 # create the phase shift variable
                 tau[m] = solver.NumVar(
                     theta_min[m], theta_max[m],
-<<<<<<< HEAD
-                    'phase_shift_{0}_{1}'.format(m, branch_names[m])
-                )
-
-                # branch power from-to eq.15
-                solver.Add(
-                    flow_f[m] == bk * (angles[_f] - angles[_t] + tau[m]),
-                    'phase_shifter_power_flow_{0}_{1}'.format(m, branch_names[m])
-                )
-            else:
-                # branch power from-to eq.15
-                solver.Add(
-                    flow_f[m] == bk * (angles[_f] - angles[_t]),
-                    'branch_power_flow_{0}_{1}'.format(m, branch_names[m])
-                )
-=======
                     'phase_shift_{0}_{1}'.format(m, branch_names[m]))
 
                 phase_shift = tau[m]
@@ -925,7 +872,6 @@
 
             # TODO: to discussion. Add the current limit?
 
->>>>>>> b5acb985
 
     return flow_f, tau, monitor
 
@@ -967,11 +913,7 @@
 
             # determine the monitoring logic
             if monitor_only_sensitive_branches:
-<<<<<<< HEAD
-                monitor[m] =  monitor_loading[m] and alpha_abs[m] > branch_sensitivity_threshold
-=======
                 monitor[m] = monitor_loading[m] and alpha_abs[m] > branch_sensitivity_threshold
->>>>>>> b5acb985
             else:
                 monitor[m] = monitor_loading[m]
 
@@ -1067,55 +1009,25 @@
 
                 lodf = LODF[m, c]
 
-<<<<<<< HEAD
-                if lodf > 1:
-=======
                 if lodf > 1.1:
->>>>>>> b5acb985
                     logger.add_warning("LODF correction", device=branch_names[m] + "@" + branch_names[c],
                                        value=lodf, expected_value=1.1)
 
                     lodf = lodf_replacement_value
 
-<<<<<<< HEAD
-                elif lodf < -1:
-=======
                 elif lodf < -1.1:
->>>>>>> b5acb985
                     logger.add_warning("LODF correction", device=branch_names[m] + "@" + branch_names[c],
                                        value=lodf, expected_value=-1.1)
                     lodf = -lodf_replacement_value
 
                 suffix = "{0}_{1} @ {2}_{3}".format(m, branch_names[m], c, branch_names[c])
 
-<<<<<<< HEAD
-                # compute the N-1 flow
-                # flow_n1 = flow_f[m] + LODF[m, c] * flow_f[c]
-                # flow_n1 = flow_f[m] + lodf * flow_f[c]
-
                 flow_n1 = solver.NumVar(-rates[m], rates[m], 'n-1_flow__' + suffix)
                 solver.Add(flow_n1 == flow_f[m] + lodf * flow_f[c], "n-1_flow_assigment_" + suffix)
-
-                # rating restriction in the sense from-to
-                # overload1 = solver.NumVar(0, inf, 'n-1_overload1__' + suffix)
-                # solver.Add(flow_n1 <= (rates[m] + overload1), "n-1_overload_ft_rating_" + suffix)
-
-                # rating restriction in the sense to-from
-                # overload2 = solver.NumVar(0, inf, 'n-1_overload2_' + suffix)
-                # solver.Add((-rates[m] - overload2) <= flow_n1, "n-1_overload_tf_rating_" + suffix)
-=======
-                flow_n1 = solver.NumVar(-rates[m], rates[m], 'n-1_flow__' + suffix)
-                solver.Add(flow_n1 == flow_f[m] + lodf * flow_f[c], "n-1_flow_assigment_" + suffix)
->>>>>>> b5acb985
 
                 # store vars
                 con_idx.append((m, c))
                 flow_n1f.append(flow_n1)
-<<<<<<< HEAD
-                # overloads1.append(overload1)
-                # overloads2.append(overload2)
-=======
->>>>>>> b5acb985
 
     return flow_n1f, con_idx
 
@@ -1219,20 +1131,7 @@
 
                 # formulate the hvdc flow as an AC line equivalent
                 # to pass from MW/deg to p.u./rad -> * 180 / pi / (sbase=100)
-<<<<<<< HEAD
-                angle_droop2 = angle_droop[i] * 57.295779513 / Sbase
-
-                solver.Add(
-                    flow_f[i] == P0 + angle_droop2 * (angles[_f] - angles[_t]) + hvdc_control1[i] - hvdc_control2[i],
-                    'hvdc_power_flow_' + suffix
-                )
-
-                # add the injections matching the flow
-                Pinj[_f] -= flow_f[i]
-                Pinj[_t] += flow_f[i]
-=======
                 angle_droop_rad = angle_droop[i] * 57.295779513 / Sbase
->>>>>>> b5acb985
 
                 solver.Add(
                     flow_f[i] == P0 + angle_droop_rad * (angles[_f] - angles[_t]),
@@ -1312,11 +1211,7 @@
                 if not res:
                     logger.add_divergence(
                         'HVDC free flow violation (flow_f[i] == P0 + bk * (angles[f] - angles[t]))',
-<<<<<<< HEAD
-                        names[i], flow_f[i], P0 + bk * (angles[_f] - angles[_t])
-=======
                         names[i], flow_f[i], P0 + angle_droop_rad * (angles[_f] - angles[_t])
->>>>>>> b5acb985
                     )
 
                 # rating restriction in the sense from-to: eq.17
@@ -1452,24 +1347,6 @@
 
     return flow_gen_n1f, con_gen_idx
 
-<<<<<<< HEAD
-    # formulate objective function
-    # f = -weight_power_shift * power_shift
-
-    # if maximize_exchange_flows:
-    f = -weight_power_shift * flow_from_a1_to_a2
-
-    f += weight_generation_cost * gen_cost_f
-    # f += weight_generation_delta * delta_slacks
-    # f += weight_overloads * branch_overload
-    # f += weight_overloads * contingency_branch_overload
-    # f += weight_overloads * hvdc_overload
-    # f += weight_hvdc_control * hvdc_control
-    f += weight_generation_delta * load_shedding_sum
-
-    # objective function
-    solver.Minimize(f)
-=======
 def formulate_objective(solver: pywraplp.Solver,
                         power_shift, gen_cost, generation_delta,
                         weight_power_shift, weight_generation_cost,
@@ -1489,7 +1366,6 @@
 
     # include the cost of generation
     gen_cost_f = solver.Sum(gen_cost * generation_delta)
->>>>>>> b5acb985
 
     # formulate objective function
     f = -weight_power_shift * power_shift
@@ -1540,11 +1416,7 @@
         :param weight_power_shift: Power shift maximization weight
         :param weight_generation_cost: Generation cost minimization weight
         :param logger: logger instance
-<<<<<<< HEAD
-        :param t: time index
-=======
         :param with_check: check when problem has no solution
->>>>>>> b5acb985
         """
 
         self.area_from_bus_idx = area_from_bus_idx
@@ -1603,15 +1475,16 @@
                      solver_type=solver_type,
                      ortools=True)
 
-    def formulate(self, add_slacks=True, t=0):
+    def formulate(self, add_slacks=True):
         """
         Formulate the Net Transfer Capacity problem
-        :param add_slacks:
-        :param t:
         :return:
         """
 
         self.inf = self.solver.infinity()
+
+        # time index
+        t = 0
 
         # general indices
         n = self.numerical_circuit.nbus
